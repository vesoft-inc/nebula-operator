nebula:
  version: v3.6.0
  imagePullPolicy: Always
  storageClassName: ""
  enablePVReclaim: false
  enableBR: false
  enableForceUpdate: false
  schedulerName: default-scheduler # nebula-scheduler
  topologySpreadConstraints:
  - topologyKey: "kubernetes.io/hostname"
    whenUnsatisfiable: "ScheduleAnyway"
  logRotate: {}
  reference:
    name: statefulsets.apps
    version: v1
  graphd:
    image: vesoft/nebula-graphd
    replicas: 2
    serviceType: NodePort
    env: []
    config: {}
    resources:
      requests:
        cpu: "500m"
        memory: "500Mi"
      limits:
        cpu: "1"
        memory: "500Mi"
    logVolume:
      enable: true
      storage: "500Mi"
    podLabels: {}
    podAnnotations: {}
    securityContext: {}
    nodeSelector: {}
    tolerations: []
    affinity: {}
    readinessProbe: {}
    livenessProbe: {}
    initContainers: []
    sidecarContainers: []
    volumes: []
    volumeMounts: []

  metad:
    image: vesoft/nebula-metad
    replicas: 3
    env: []
    config: {}
    resources:
      requests:
        cpu: "500m"
        memory: "500Mi"
      limits:
        cpu: "1"
        memory: "1Gi"
    logVolume:
      enable: true
      storage: "500Mi"
    dataVolume:
      storage: "2Gi"
    licenseManagerURL: ""
    license: {}
    podLabels: {}
    podAnnotations: {}
    securityContext: {}
    nodeSelector: {}
    tolerations: []
    affinity: {}
    readinessProbe: {}
    livenessProbe: {}
    initContainers: []
    sidecarContainers: []
    volumes: []
    volumeMounts: []

  storaged:
    image: vesoft/nebula-storaged
    replicas: 3
    env: []
    config: {}
    resources:
      requests:
        cpu: "500m"
        memory: "500Mi"
      limits:
        cpu: "1"
        memory: "1Gi"
    logVolume:
      enable: true
      storage: "500Mi"
    dataVolumes:
    - storage: "10Gi"
    enableAutoBalance: false
    podLabels: {}
    podAnnotations: {}
    securityContext: {}
    nodeSelector: {}
    tolerations: []
    affinity: {}
    readinessProbe: {}
    livenessProbe: {}
    initContainers: []
    sidecarContainers: []
    volumes: []
    volumeMounts: []

  exporter:
    image: vesoft/nebula-stats-exporter
    version: v3.3.0
    replicas: 1
    env: []
    resources:
      requests:
        cpu: "100m"
        memory: "128Mi"
      limits:
        cpu: "200m"
        memory: "256Mi"
    podLabels: {}
    podAnnotations: {}
    securityContext: {}
    nodeSelector: {}
    tolerations: []
    affinity: {}
    readinessProbe: {}
    livenessProbe: {}
    initContainers: []
    sidecarContainers: []
    volumes: []
    volumeMounts: []
    maxRequests: 20

  agent:
    image: vesoft/nebula-agent
    version: latest
    resources:
      requests:
        cpu: "100m"
        memory: "128Mi"
      limits:
        cpu: "200m"
        memory: "256Mi"
    env: []
    volumeMounts: []

  console:
    username: root
    password: nebula
    image: vesoft/nebula-console
    version: latest
    nodeSelector: {}

  alpineImage: ""

  sslCerts: {}

<<<<<<< HEAD
  coredumpPreservation:
    maxTimeKept: 72h
    enable: false
    volumeSize: 5Gi
=======
# Note: for all 3 components, specifying positive integers for both minAvailable and maxUnavailable will result in minAvailable being used.
# Please specify any negitive interger for minAvailable (i.e. -1) and a positive integer for maxUnavailable to use maxUnavailable instead.
pdb:
  graphd:
    enable: false
    minAvailable: 2
    maxUnavailable: 1
  metad:
    enable: false
    minAvailable: 3
    maxUnavailable: 1
  storaged:
    enable: false
    minAvailable: 3
    maxUnavailable: 1
>>>>>>> 2ed7bd39

imagePullSecrets: []
nameOverride: ""
fullnameOverride: ""<|MERGE_RESOLUTION|>--- conflicted
+++ resolved
@@ -155,12 +155,11 @@
 
   sslCerts: {}
 
-<<<<<<< HEAD
   coredumpPreservation:
     maxTimeKept: 72h
     enable: false
     volumeSize: 5Gi
-=======
+    
 # Note: for all 3 components, specifying positive integers for both minAvailable and maxUnavailable will result in minAvailable being used.
 # Please specify any negitive interger for minAvailable (i.e. -1) and a positive integer for maxUnavailable to use maxUnavailable instead.
 pdb:
@@ -176,7 +175,6 @@
     enable: false
     minAvailable: 3
     maxUnavailable: 1
->>>>>>> 2ed7bd39
 
 imagePullSecrets: []
 nameOverride: ""
